--- conflicted
+++ resolved
@@ -29,7 +29,6 @@
 
 ## Syntetic Experiments
 
-<<<<<<< HEAD
 In order to run the experiments with synthetic data you can use the following command:
 
 ```bash
@@ -68,14 +67,6 @@
 
 More details are given in the docstrings of the models if you want to better understand the different hyper-parameters.
 
-
-=======
-## Real-World Experiments
-
-## Using the model on you own data
-<img align="right" width="200" src="doc/icon.png" />
-
->>>>>>> 4069fdb9
 ## License
 This work is under the [MIT](./LICENSE) license.
 
